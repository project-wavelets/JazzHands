--- conflicted
+++ resolved
@@ -32,11 +32,9 @@
 Authors
 -------
 
-<<<<<<< HEAD
+
 This project is made by Trevor Dorn-Wallenstein, Amogh Desai(@theand9), Greg Gilbert (@gjgilbert), Athul R T (@athulvis), Teresa Monsue (@astroluv), Aditya Sengupta (@aditya-sengupta), James Kuszlewicz (@jsk389), Avi Vajpeyi (@avivajpeyi)
-=======
-This project is made by Trevor Dorn-Wallenstein, Amogh Desai(@theand9), Greg Gilbert (@gjgilbert), Athul R T (@athulvis), & Teresa Monsue (@astroluv).
->>>>>>> 83dd9b08
+
 
 Installation
 ------------
