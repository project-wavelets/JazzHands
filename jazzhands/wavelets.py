--- conflicted
+++ resolved
@@ -13,288 +13,22 @@
     Calculate the Weighted Wavelet Transform of the data `y`, measured at
     times `t`, evaluated at a wavelet scale $\omega$ and shift $\tau$, for a
     decay factor of the Gaussian envelope `c`. Adapted from (5-11) in Foster (1996).
-
     Parameters
     ----------
     func_list : array-like
         Array or list containing the basis functions, not yet evaluated
-<<<<<<< HEAD
-
     f1 : array-like
         First basis function. Should be equivalent to `lambda x: numpy.ones(len(x))`
-
     data : array-like
         Observed data
-
     time : array-like
         Times of observations
-
     omegas : array-like
         Scale of wavelet; corresponds to an angular frequency
-
     taus : array-like
         Shift of wavelet; corresponds to a time
-
     c : float
         Decay rate of Gaussian envelope of wavelet. Default 0.0125
-
-    """
-    def __init__(self, func_list, f1, data, time, omegas, taus, c=0.0125):
-
-        self.func_list = func_list
-        self.f1 = f1
-        self._data = np.asarray(data)
-        self._time = np.asarray(time)
-        self._omegas = np.asarray(omegas)
-        self._taus = np.asarray(taus)
-        self._c = c
-
-    def _weight_alpha(self, time, omega, tau, c):
-        """
-        Weighting function for each point at a given omega and tau; (5-3) in Foster (1996).
-
-        Parameters
-        ----------
-        time : array-like
-            times of observations
-
-        omega : float
-            angular frequency in radians per unit time.
-
-        tau : float
-            time shift in same units as t
-
-        c : float
-            Decay constant of the Gaussian envelope for the wavelet
-
-        Returns
-        -------
-        array-like
-            Statistical weights of data points
-
-        """
-        return np.exp(-c * np.power(omega * (time - tau), 2.0))
-
-    def _n_points(self, weights):
-        """
-        Effective number of points contributing to the transform; (5-4) in Foster (1996).
-
-        Parameters
-        ----------
-        weights : array-like
-            weights of observations, already calculated
-
-        Returns
-        -------
-        float
-            Effective number of data points
-
-        """
-        return np.power(np.sum(weights), 2.0) / np.sum(np.power(weights, 2.0))
-
-    def _inner_product(self, func1, func2, weights):
-        """
-        Define the inner product of two functions; (4-2) in Foster (1996)
-
-        Parameters
-        ----------
-        func1 : array-like
-            Values of f at times corresponding to the weights
-
-        func2 : array-like
-            Values of g at times corresponding to the weights
-
-        ws : array-like
-            weights of observations, already calculated
-
-        Returns
-        -------
-        float
-            Inner product of func1 and func2
-
-        """
-        return np.sum(weights * func1 * func2) / np.sum(weights)
-
-    def _inner_product_vector(self, func_vals, weights, data):
-        """
-        Generates a column vector consisting of the inner products between the basis
-        functions and the observed data
-
-        Parameters
-        ----------
-        func_vals : array-like
-            Array of values of basis functions at times corresponding to the
-            weights. Should have shape (number of basis functions,len(ws))
-
-        weights : array-like
-            weights of observations, already calculated
-
-        data : array-like
-            Observed data
-
-        Returns
-        -------
-        `numpy.array`
-            Column vector where phi_y_i = phi_i * data
-
-        """
-        return np.array([[
-            self._inner_product(func, data, weights) for func in func_vals
-        ]]).T
-
-    def _S_matrix(self, func_vals, weights):
-        """
-        Define the S-matrix; (4-2) in Foster (1996)
-        Takes the values of the functions already evaluated at the times of observations.
-
-        Parameters
-        ----------
-        func_vals : array-like
-            Array of values of basis functions at times corresponding to the
-            weights. Should have shape (number of basis functions,len(ws))
-
-        weights : array-like
-            weights of observations, already calculated
-
-        Returns
-        -------
-        `numpy.matrix`
-            S-matrix; size len(func_vals)xlen(func_vals)
-
-        """
-        return np.matrix(
-            np.array([[
-                self._inner_product(func1, func2, weights)
-                for func1 in func_vals
-            ] for func2 in func_vals]))
-
-    def _calc_coeffs(self, func_vals, weights, data):
-        """
-        Calculate the coefficients of each $\phi$. Adapted from (4-4) in Foster (1996).
-
-        Parameters
-        ----------
-        func_vals : array-like
-            Array of values of basis functions at times corresponding to the
-            weights. Should have shape (number of basis functions,len(ws))
-
-        weights : array-like
-            Weights of observations, already calculated
-
-        data : array-like
-            Observed data
-
-        Returns
-        -------
-        `numpy.array`
-            Contains coefficients for each basis function
-
-        """
-        S_m = self._S_matrix(func_vals, weights)
-        phi_y = self._inner_product_vector(func_vals, weights, data)
-
-        return np.linalg.solve(S_m, phi_y).T
-
-    def _weight_var_x(self, f1_vals, weights, data):
-        """
-        Calculate the weighted variation of the data. Adapted from (5-9) in Foster (1996).
-
-        Parameters
-        ----------
-        f1_vals : array-like
-            Array of values of the first basis function; should be equivalent
-            to `numpy.ones(len(data))`
-
-        weights : array-like
-            Weights of observations, already calculated
-
-        data : array-like
-            Observed data
-
-        Returns
-        -------
-        float
-            Weighted variation of the data
-
-        """
-        return self._inner_product(data, data, weights) - np.power(
-            self._inner_product(f1_vals, data, weights), 2.0)
-
-    def _y_fit(self, func_vals, weights, data):
-        """
-        Calculate the value of the model.
-
-        Parameters
-        ----------
-        func_vals : array-like
-            Array of values of basis functions at times corresponding to the
-            weights. Should have shape (number of basis functions,len(ws))
-
-        weights : array-like
-            Weights of observations, already calculated
-
-        data : array-like
-            Observed data
-
-        Returns
-        -------
-        array-like
-            Values of the fit model
-
-        y_coeffs : `numpy.array`
-            The coefficients returned by `coeffs`
-
-        """
-        y_coeffs = self._calc_coeffs(func_vals, weights, data)
-
-        return y_coeffs.dot(func_vals), y_coeffs
-
-    def _weight_var_y(self, func_vals, f1_vals, weights, data):
-        """
-        Calculate the weighted variation of the model. Adapted from (5-10) in Foster (1996).
-
-        Parameters
-        ----------
-        func_vals : array-like
-            Array of values of basis functions at times corresponding to the weights. Should have shape (number of basis functions, len(weights))
-
-        f1_vals : array-like
-            Array of values of the first basis function; should be equivalent to `numpy.ones(len(data))`
-
-        weights : array-like
-            Weights of observations, already calculated
-
-        data : array-like
-            Observed data
-
-        Returns
-        -------
-        float
-            Weighted variation of the model
-
-        float
-            Coefficients from `coeffs`
-
-=======
-
-    f1 : array-like
-        First basis function. Should be equivalent to `lambda x: numpy.ones(len(x))`
-
-    data : array-like
-        Observed data
-
-    time : array-like
-        Times of observations
-
-    omegas : array-like
-        Scale of wavelet; corresponds to an angular frequency
-
-    taus : array-like
-        Shift of wavelet; corresponds to a time
-
-    c : float
-        Decay rate of Gaussian envelope of wavelet. Default 0.0125
-
     """
     def __init__(self, func_list, f1, data, time, omegas, taus, c=0.0125):
 
@@ -361,66 +95,52 @@
     def _weight_alpha(self, time, omega, tau, c):
         """
         Weighting function for each point at a given omega and tau; (5-3) in Foster (1996).
-
         Parameters
         ----------
         time : array-like
             times of observations
-
         omega : float
             angular frequency in radians per unit time.
-
         tau : float
             time shift in same units as t
-
         c : float
             Decay constant of the Gaussian envelope for the wavelet
-
         Returns
         -------
         array-like
             Statistical weights of data points
-
         """
         return np.exp(-c * np.power(omega * (time - tau), 2.0))
 
     def _n_points(self, weights):
         """
         Effective number of points contributing to the transform; (5-4) in Foster (1996).
-
         Parameters
         ----------
         weights : array-like
             weights of observations, already calculated
-
         Returns
         -------
         float
             Effective number of data points
-
         """
         return np.power(np.sum(weights), 2.0) / np.sum(np.power(weights, 2.0))
 
     def _inner_product(self, func1, func2, weights):
         """
         Define the inner product of two functions; (4-2) in Foster (1996)
-
         Parameters
         ----------
         func1 : array-like
             Values of f at times corresponding to the weights
-
         func2 : array-like
             Values of g at times corresponding to the weights
-
         ws : array-like
             weights of observations, already calculated
-
         Returns
         -------
         float
             Inner product of func1 and func2
-
         """
         return np.sum(weights * func1 * func2) / np.sum(weights)
 
@@ -428,24 +148,19 @@
         """
         Generates a column vector consisting of the inner products between the basis
         functions and the observed data
-
         Parameters
         ----------
         func_vals : array-like
             Array of values of basis functions at times corresponding to the
             weights. Should have shape (number of basis functions,len(ws))
-
         weights : array-like
             weights of observations, already calculated
-
-        data : array-like
-            Observed data
-
+        data : array-like
+            Observed data
         Returns
         -------
         `numpy.array`
             Column vector where phi_y_i = phi_i * data
-
         """
         return np.array([[
             self._inner_product(func, data, weights) for func in func_vals
@@ -455,21 +170,17 @@
         """
         Define the S-matrix; (4-2) in Foster (1996)
         Takes the values of the functions already evaluated at the times of observations.
-
         Parameters
         ----------
         func_vals : array-like
             Array of values of basis functions at times corresponding to the
             weights. Should have shape (number of basis functions,len(ws))
-
         weights : array-like
             weights of observations, already calculated
-
         Returns
         -------
         `numpy.matrix`
             S-matrix; size len(func_vals)xlen(func_vals)
-
         """
         S = np.array([[
             self._inner_product(func1, func2, weights) for func1 in func_vals
@@ -480,24 +191,19 @@
     def _calc_coeffs(self, func_vals, weights, data):
         """
         Calculate the coefficients of each $\phi$. Adapted from (4-4) in Foster (1996).
-
         Parameters
         ----------
         func_vals : array-like
             Array of values of basis functions at times corresponding to the
             weights. Should have shape (number of basis functions,len(ws))
-
         weights : array-like
             Weights of observations, already calculated
-
-        data : array-like
-            Observed data
-
+        data : array-like
+            Observed data
         Returns
         -------
         `numpy.array`
             Contains coefficients for each basis function
-
         """
         S_m = self._S_matrix(func_vals, weights)
         phi_y = self._inner_product_vector(func_vals, weights, data)
@@ -507,24 +213,19 @@
     def _weight_var_x(self, f1_vals, weights, data):
         """
         Calculate the weighted variation of the data. Adapted from (5-9) in Foster (1996).
-
         Parameters
         ----------
         f1_vals : array-like
             Array of values of the first basis function; should be equivalent
             to `numpy.ones(len(data))`
-
         weights : array-like
             Weights of observations, already calculated
-
-        data : array-like
-            Observed data
-
+        data : array-like
+            Observed data
         Returns
         -------
         float
             Weighted variation of the data
-
         """
         return self._inner_product(data, data, weights) - np.power(
             self._inner_product(f1_vals, data, weights), 2.0)
@@ -532,27 +233,21 @@
     def _y_fit(self, func_vals, weights, data):
         """
         Calculate the value of the model.
-
         Parameters
         ----------
         func_vals : array-like
             Array of values of basis functions at times corresponding to the
             weights. Should have shape (number of basis functions,len(ws))
-
         weights : array-like
             Weights of observations, already calculated
-
-        data : array-like
-            Observed data
-
+        data : array-like
+            Observed data
         Returns
         -------
         array-like
             Values of the fit model
-
         y_coeffs : `numpy.array`
             The coefficients returned by `coeffs`
-
         """
         y_coeffs = self._calc_coeffs(func_vals, weights, data)
 
@@ -561,30 +256,22 @@
     def _weight_var_y(self, func_vals, f1_vals, weights, data):
         """
         Calculate the weighted variation of the model. Adapted from (5-10) in Foster (1996).
-
         Parameters
         ----------
         func_vals : array-like
             Array of values of basis functions at times corresponding to the weights. Should have shape (number of basis functions, len(weights))
-
         f1_vals : array-like
             Array of values of the first basis function; should be equivalent to `numpy.ones(len(data))`
-
         weights : array-like
             Weights of observations, already calculated
-
-        data : array-like
-            Observed data
-
+        data : array-like
+            Observed data
         Returns
         -------
         float
             Weighted variation of the model
-
         float
             Coefficients from `coeffs`
-
->>>>>>> cae9f019
         """
         y_f, y_coeffs = self._y_fit(func_vals, weights, data)
 
@@ -594,33 +281,26 @@
     def _wavelet_transform(self, exclude, tau, omega):
         """
         Internal function to compute wavelet for one tau, omega pair.
-
         Parameters
         ----------
         exclude : bool
             If exclude is True, returns 0 if the nearest data point is more than one cycle away. Default True.
-
         omega : float
             angular frequency in radians per unit time.
-<<<<<<< HEAD
-
         tau : float
             time shift in same units as time
-
         Returns
         -------
         float
             WWZ of the data at the given frequency/time.
-
         float
             Corresponding amplitude of the signal at the given frequency/time
-
         """
         if exclude and (np.min(np.abs(self._time - tau)) >
                         2.0 * np.pi / omega):
             return 0.0, 0.0
 
-        weights = self._weight_alpha(self._time, omega, tau, self._c)
+        weights = self._weight_alpha(self._time, omega, tau, self.c)
         num_pts = self._n_points(weights)
 
         func_vals = np.array(
@@ -636,66 +316,24 @@
         return ((num_pts - 3.0) * y_var) / (2.0 * (x_var - y_var)), np.sqrt(
             np.power(y_coeff_rows[1], 2.0) + np.power(y_coeff_rows[2], 2.0))
 
-=======
-
-        tau : float
-            time shift in same units as time
-
-        Returns
-        -------
-        float
-            WWZ of the data at the given frequency/time.
-
-        float
-            Corresponding amplitude of the signal at the given frequency/time
-
-        """
-        if exclude and (np.min(np.abs(self._time - tau)) >
-                        2.0 * np.pi / omega):
-            return 0.0, 0.0
-
-        weights = self._weight_alpha(self._time, omega, tau, self.c)
-        num_pts = self._n_points(weights)
-
-        func_vals = np.array(
-            [func(self._time, omega, tau) for func in self.func_list])
-
-        f1_vals = self.f1(self._time, omega, tau)
-
-        x_var = self._weight_var_x(f1_vals, weights, self._data)
-        y_var, y_coeff = self._weight_var_y(func_vals, f1_vals, weights,
-                                            self._data)
-        y_coeff_rows = y_coeff[0]
-
-        return ((num_pts - 3.0) * y_var) / (2.0 * (x_var - y_var)), np.sqrt(
-            np.power(y_coeff_rows[1], 2.0) + np.power(y_coeff_rows[2], 2.0))
-
->>>>>>> cae9f019
     def compute_wavelet(self, exclude=True, parallel=False, n_processes=False):
         """
         Calculate the Weighted Wavelet Transform of the object.
-
         Note that this can be incredibly slow for a large enough light curve and a dense enough grid of omegas and taus, so we include multiprocessing to speed it up.
-
         Parameters
         ---------_
         exclude : bool
             If exclude is True, returns 0 if the nearest data point is more than one cycle away. Default True.
-
         parallel : bool
             If multiprocessing is to be used. Default False.
-
         n_processes : int
             If `mp` is True, sets the `processes` parameter of `multiprocessing.Pool`. If not given, sets to `multiprocessing.cpu_count()-1`
-
         Returns
         -------
         WWZ : float
             WWZ of the data at the given frequency/time.
-
         WWA : float
             Corresponding amplitude of the signal at the given frequency/time
-
         """
         from tqdm.autonotebook import tqdm
 
@@ -706,11 +344,7 @@
             ) - 1 if n_processes is None else n_processes
 
             args = np.array([[exclude, tau, omega] for omega in self._omegas
-<<<<<<< HEAD
-                             for tau in self._taus])
-=======
                              for tau in tqdm(self._taus)])
->>>>>>> cae9f019
 
             with mp.Pool(processes=n_processes) as pool:
                 results = pool.starmap(
@@ -724,16 +358,10 @@
                 wwa = transform[:, :, 1]
 
         else:
-<<<<<<< HEAD
-            transform = np.array(
-                [[self._wavelet_transform(exclude, tau, omega)]
-                 for omega in self._omegas for tau in tqdm(self._taus)])
-=======
             transform = np.array([[
                 self._wavelet_transform(exclude, tau, omega)
                 for omega in self._omegas
             ] for tau in tqdm(self._taus)])
->>>>>>> cae9f019
 
             wwz = transform[:, :, 0].T
             wwa = transform[:, :, 1].T
